--- conflicted
+++ resolved
@@ -193,7 +193,6 @@
                 website=row.get("URL", ""),
                 # website_text: str = "Apply here"
             )
-<<<<<<< HEAD
             if data.photo_url and data.photo_url.startswith("http"):
                 # fetch the externally hosted image and save it ourselves
                 try:
@@ -225,11 +224,10 @@
                     image_output_path.write_bytes(response.content)
                     data.photo_url = f"/static/img/presenters/{image_output_path.name}"
 
-=======
             if data.twitter and data.twitter.startswith("@"):
                 # strip leading @ if present
                 data.twitter = data.twitter[1:]
->>>>>>> 9ff9b636
+
             post.metadata.update(data.dict(exclude_unset=True))
 
             if output_folder is not None:
